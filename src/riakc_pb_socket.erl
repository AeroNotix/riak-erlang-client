--- conflicted
+++ resolved
@@ -1239,7 +1239,6 @@
     ReqMsg = #rpbmapredreq{request = encode_mapred_req(MapRed),
                            content_type = <<"application/x-erlang-binary">>},
     ReqId = mk_reqid(),
-<<<<<<< HEAD
     Timeout = proplists:get_value(timeout, MapRed, default_timeout(mapred_timeout)),
     Timeout1 = if
 		   is_integer(Timeout) ->
@@ -1251,12 +1250,6 @@
 		       Timeout
 	       end,
     gen_server:call(Pid, {req, ReqMsg, Timeout1, {ReqId, ClientPid}}, CallTimeout).
-=======
-    %% Add an extra 100ms to the mapred timeout and use that for the
-    %% socket timeout.  This should give the MapReduce a chance to fail and let us know.
-    Timeout = proplists:get_value(timeout, MapRed, default_timeout(mapred_timeout)) + 100,
-    gen_server:call(Pid, {req, ReqMsg, Timeout, {ReqId, ClientPid}}, CallTimeout).
->>>>>>> bb95dc66
 
 %% @private
 %% Make a new request that can be sent or queued
